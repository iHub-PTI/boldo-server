import 'dotenv/config'

import express from 'express'
import cookieParser from 'cookie-parser'
import cors from 'cors'
import compression from 'compression'
import session from 'express-session'
import redis from 'redis'
import connectRedis from 'connect-redis'
import Keycloak from 'keycloak-connect'
import axios from 'axios'
import mongoose from 'mongoose'
import { differenceInDays, differenceInMinutes, parseISO } from 'date-fns'
import { body, param, query } from 'express-validator'

import { createLoginUrl } from './util/kc-helpers'
import Doctor from './models/Doctor'
import Appointment, { IAppointment } from './models/Appointment'
import CoreAppointment, { ICoreAppointment } from './models/CoreAppointment'
import {
  calculateAvailability,
  handleError,
  validate,
  APPOINTMENT_LENGTH,
  APPOINTMENT_WAIT_RESERVATION_LENGTH,
  calculateNextAvailability,
  createToken,
  filterByAppointmentAvailability as filterByTypeOfAvailability
} from './util/helpers'

import {genericQueryParamsMaker} from "./util/utils";

import { archiveAppointments } from './scripts/archiveAppointments'

// We use axios for queries to the iHub Server
axios.defaults.baseURL = process.env.IHUB_ADDRESS!

export const app = express()

//
//
// //////////////////////////////
//            Middleware
// //////////////////////////////
//
//
const AllowedOrigins = [process.env.CLIENT_ADDRESS!, 'http://localhost:3000']
app.use(cors({ origin: AllowedOrigins, credentials: true }))
app.use(express.json())
app.use(express.urlencoded({ extended: true }))
app.use(cookieParser())
app.use(compression())

//
//
// //////////////////////////////
//            Keycloak
// //////////////////////////////
//
//

let kcConfig = {
  realm: 'iHub',
  'auth-server-url': process.env.KEYCLOAK_ADDRESS!,
  'ssl-required': 'external',
  resource: 'boldo-doctor',
  'public-client': true,
  'verify-token-audience': true,
  'use-resource-role-mappings': true,
  'confidential-port': 0,
}

const RedisStore = connectRedis(session)
const redisClient = redis.createClient(process.env.REDIS_URL!)

app.use(
  session({
    secret: process.env.SECRET!,
    resave: false,
    saveUninitialized: true,
    store: new RedisStore({ client: redisClient }),
  })
)

// FIXME: We should try if we can configure KC with cookies instead of sessions
// FIXME: Enable offline_acess scope and make sure we make use of it
// BUT: Offline Scope might not be the best to add for doctors as they would essentially be constantly logged in.
// Better to find a way in the client to keep the doctor logged in while using the app?
export const keycloak = new Keycloak(
  {
    store: RedisStore,
    //scope: 'offline_access',
  },
  kcConfig
)

// Never use redirects. Always send 401.
keycloak.redirectToLogin = () => false
keycloak.accessDenied = (req, res) => {
  res.status(401).send({ message: createLoginUrl(req, '/login') })
  // FIXME: Check if we should return something here
}

app.set('trust proxy', true)
app.use(keycloak.middleware())

app.use((req, res, next) => {
  req.userId = (req as any).kauth?.grant?.access_token?.content?.sub
  next()
})

const getAccessToken = (req: any) => {
  return req.kauth?.grant?.access_token?.token
}

//
//
// //////////////////////////////
//            ROUTES
// //////////////////////////////
//
//

app.get('/', (req, res) => {
  res.send('<h1>Hello, nice to meet you 🤖</h1>')
})

app.get('/login', keycloak.protect(), (req, res) => {
  res.redirect(process.env.CLIENT_ADDRESS!)
})

//
// DOCTOR PROFILE:
// Protected Routes for managing profile information
// GET /profile/doctor - Read doctor details
// POST /profile/doctor - Update doctor details
// GET /profile/doctor/organizations - list the organizations the doctor is associated with
//

app.get('/profile/doctor', keycloak.protect('realm:doctor'), async (req, res) => {
  try {
    const doctor = await Doctor.findById(req.userId)
    const blocks = doctor?.blocks || [];
    console.log(`Bearer ${getAccessToken(req)}`)
    const resp = await axios.get('/profile/doctor', { headers: { Authorization: `Bearer ${getAccessToken(req)}` } })
    const organization = await axios.get('/profile/doctor/organizations', { headers: { Authorization: `Bearer ${getAccessToken(req)}` } })

    res.send({ ...resp.data, workspace: organization.data, blocks, new: !doctor })
  } catch (err) {
    console.log(err)
    handleError(req, res, err)
  }
})

app.put(
  '/profile/doctor',
  keycloak.protect('realm:doctor'),
  body([
    'blocks',
    'blocks.*.openHours.mon',
    'blocks.*.openHours.tue',
    'blocks.*.openHours.wed',
    'blocks.*.openHours.thu',
    'blocks.*.openHours.fri',
    'blocks.*.openHours.sat',
    'blocks.*.openHours.sun',
  ]).isArray(),
  body(['openHours.*.*.start', 'openHours.*.*.end']).isInt().toInt(),
  async (req, res) => {
    if (!validate(req, res)) return

    const { blocks, ...ihubPayload } = req.body
    let update = true;
    if (blocks.length > 1) {
      const dayOfTheWeek = ['sun', 'mon', 'tue', 'wed', 'thu', 'fri', 'sat'];
      for(var index = 0; index < blocks.length; index++) {
        //openHour configuration of the current organization
        const openHours = blocks[index].openHours;
        for (var j = 0; j < dayOfTheWeek.length; j++) {
          const openHoursOfDay = openHours[dayOfTheWeek[j]];
          for (var k = 0; k < openHoursOfDay.length; k++) {
            const hour = openHoursOfDay[k];
            for(var i = index+1; i < blocks.length; i++) {
              //openHour configuration of the next organization
              const openHoursOrgNext = blocks[i].openHours[dayOfTheWeek[j]];
              //openHours configuration overlay control
              const result = openHoursOrgNext.find((orgNext: any) =>
                (orgNext.start == hour.start ||
                (orgNext.start < hour.start && orgNext.end > hour.start) ||
                (orgNext.start > hour.start && orgNext.start < hour.end)) ||
                (orgNext.start > hour.start && orgNext.end <= hour.end)
              )
              if (result) {
                update = false;
                handleError(req, res, { status: 400, message: "openHours settings overlay between organizations " + blocks[index].idOrganization + " and " + blocks[index+1].idOrganization });
                return;
              }             
            }

            //overlay control between appointment type
            if (openHoursOfDay.length > 1) {
              for(var l = k+1; l < openHoursOfDay.length; l++) {             
                const hourNext = openHoursOfDay[l];
                if (
                  (hourNext.start == hour.start && hourNext.appointmentType == hour.appointmentType) ||
                  (hourNext.start == hour.start && (hourNext.appointmentType.includes(hour.appointmentType) || hour.appointmentType.includes(hourNext.appointmentType))) ||
                  (hourNext.start < hour.start && hourNext.end > hour.start && (hourNext.appointmentType.includes(hour.appointmentType) || hour.appointmentType.includes(hourNext.appointmentType))) ||
                  (hourNext.start > hour.start && hourNext.start < hour.end && (hourNext.appointmentType.includes(hour.appointmentType) || hour.appointmentType.includes(hourNext.appointmentType))) ||
                  (hourNext.start > hour.start && hourNext.end <= hour.end && (hourNext.appointmentType.includes(hour.appointmentType) || hour.appointmentType.includes(hourNext.appointmentType)))
                ) {
                  update = false;
                  handleError(req, res, { status: 400, message: "openHours setting overlay between appointment types for " + dayOfTheWeek[j] + " in organization " + blocks[index].idOrganization});
                  return;
                }               
              }
            } 
          }
        }  
      };
    }

    try {
      if (update) {
        //get all doctor workspaces
        const organization = await axios.get('/profile/doctor/organizations', { headers: { Authorization: `Bearer ${getAccessToken(req)}` } })
        // validations and controls
        if (organization.data) {
          let isSuscribed = false;
          blocks.forEach((element: any) => {
            isSuscribed = organization.data.some((org: any) => org.id == element.idOrganization)
            if (!isSuscribed) {
              update = false;
              res.status(400).send({ message: "The doctor has no workspace: "+element.idOrganization });
            }
          });
        } else {
          update = false;
          res.status(400).send({ message: "The doctor has no workspace" });
        }

        if (update) {
          const resp = await axios.get('/profile/doctor', { headers: { Authorization: `Bearer ${getAccessToken(req)}` } })
          await Doctor.findOneAndUpdate({ _id: req.userId, id: resp.data.id }, { blocks } ,{ upsert: true, runValidators: true })
          await axios.put('/profile/doctor', ihubPayload, { headers: { Authorization: `Bearer ${getAccessToken(req)}` } })
          res.sendStatus(200)
        }
      }
    } catch (err) {
      handleError(req, res, err)
    }
  }
)

app.get('/profile/doctor/organizations', keycloak.protect('realm:doctor'), async (req, res) => {
  if (!validate(req, res)) return
  try {
    const resp = await axios.get(`/profile/doctor/organizations`,
      { headers: { Authorization: `Bearer ${getAccessToken(req)}` } })
    res.status(resp.status).send(resp.data)
  } catch (err) {
    handleError(req, res, err)
  }
})

//
// RELATED ENCOUNTERS
// Manage encounters what were linked among them through the same reason encounter
// GET /profile/doctor/relatedEncounters/Patient/:id - Get all related encounters from a single patient. List the groups.
// GET /profile/doctor/relatedEncounters/${id} - Get a single group of related encounters. The ID may from anyone in the group 
// GET /profile/doctor/patient/:patientId/encounters - Get all encounter by patientId
// GET /profile/doctor/patient/:patientId/encounters/:encounterId - Get summary encounter by id

//TODO: correct the path 
app.get('/profile/doctor/relatedEncounters/Patient/:id/filterEncounterId/:encounterId', keycloak.protect('realm:doctor'), async (req, res) => {
  if (!validate(req, res)) return
  const { id, encounterId } = req.params
  try {
    const response = await axios.get(`/profile/doctor/relatedEncounters/Patient/${id}?lastOnly=true&filterEncounterId=${encounterId}`, {
      headers: { Authorization: `Bearer ${getAccessToken(req)}` },
    })
    res.send({ encounter: response.data })
  } catch (err) {
    handleError(req, res, err)
  }
})

app.get('/profile/doctor/relatedEncounters/:id', keycloak.protect('realm:doctor'), async (req, res) => {
  if (!validate(req, res)) return
  const { id, encounterId } = req.params
  try {
    const response = await axios.get(`/profile/doctor/relatedEncounters/${id}?includePrescriptions=false&includeSoep=true`, {
      headers: { Authorization: `Bearer ${getAccessToken(req)}` },
    })
    res.send({ encounter: response.data })
  } catch (err) {
    handleError(req, res, err)
  }
})

app.get('/profile/doctor/patient/:patientId/encounters', keycloak.protect('realm:doctor'), async (req, res) => {
  if (!validate(req, res)) return;
  const { patientId } = req.params;
  const { doctorId, content, privateComments, count, offset, order } = req.query as any;
  var query = [
    { key: "doctorId", value: doctorId },
    { key: "content", value: content },
    { key: "privateComments", value: privateComments },
    { key: "count", value: count },
    { key: "offset", value: offset },
    { key: "order", value: order }
  ]
  console.log(query);
  var queryParams = "";
  if (doctorId || content || privateComments || count || offset || order) {
    queryParams = "?";
  }
  query.forEach(element => {
    if (element.value) {
      queryParams = queryParams + `${element.key}=${element.value}&`
    }
  });
  const path = `/profile/doctor/patient/${patientId}/encounters${queryParams}`
  console.log(path)
  try {
    const response = await axios.get(path, {
      headers: { Authorization: `Bearer ${getAccessToken(req)}` },
    })
    res.send(response.data)
  } catch (err) {
    handleError(req, res, err)
  }
});

app.get('/profile/doctor/patient/:patientId/encounters/:encounterId', keycloak.protect('realm:doctor'), async (req, res) => {
  if (!validate(req, res)) return
  const { patientId, encounterId } = req.params
  try {
    const response = await axios.get(`/profile/doctor/patient/${patientId}/encounters/${encounterId}`, {
      headers: { Authorization: `Bearer ${getAccessToken(req)}` },
    })
    res.send(response.data)
  } catch (err) {
    handleError(req, res, err)
  }
});

//
// MANAGE Patient activation:
// Routes for managing activation & patient from profile Doctor
// POST /profile/doctor/validatePatient - Validates an specific patient
// GET /profile/doctor/inactivePatients - List inactive Patients 
//

//TODO: delete DEPRECATED ENDPOINT
app.post('/user/validate', keycloak.protect('realm:doctor'), async (req, res) => {
  const payload = req.body
  try {
    const resp =  await axios.put(`profile/doctor/validatePatient?username=${payload.username}`, payload, {
      headers: { Authorization: `Bearer ${getAccessToken(req)}` },
    })
    res.send(resp.data)
  } catch (err) {
    handleError(req, res, err)
  }
})

//TODO: delete comment. This endpoint is the same as the one above but with corrected path and operation
app.put('/profile/doctor/validatePatient', query('username').notEmpty(), keycloak.protect('realm:doctor'), async (req, res) => {
  const payload = req.body
  try {
    const resp =  await axios.put(`profile/doctor/validatePatient?username=${req.query.username}`, payload,{
      headers: { Authorization: `Bearer ${getAccessToken(req)}` },
    })
    res.send(resp.data)
  } catch (err) {
    handleError(req, res, err)
  }
})

//TODO: delete DEPRECATED endpoint.
app.get('/inactive', keycloak.protect('realm:doctor'), async (req, res) => {
  try {
    const resp = await axios.get('/profile/doctor/inactivePatients', {
      headers: { Authorization: `Bearer ${getAccessToken(req)}` },
    })
    res.send({ ...resp.data })
  } catch (err) {
    console.log(err)
    handleError(req, res, err)
  }
})

//TODO: This endpoint is the same as the one above but with fixed path
app.get('/profile/doctor/inactivePatients', keycloak.protect('realm:doctor'), async (req, res) => {
  try {
    const resp = await axios.get('/profile/doctor/inactivePatients', {
      headers: { Authorization: `Bearer ${getAccessToken(req)}` },
    })
    res.send({ ...resp.data })
  } catch (err) {
    handleError(req, res, err)
  }
})


//
// PRIVATE COMMENTS:
// Routes for managins private comments for Doctors
// GET /profile/doctor/relatedEncounters/:id/privateComments - List a private comment from a group of related encounters
// POST /profile/doctor/encounters/:id/privateComments - Create a new private comment within an encounter
// PUT /profile/doctor/encounters/:encounterId/privateComments/:privateCommentId - Update a private comment from an encounter
// DELETE /profile/doctor/encounters/:encounterId/privateComments/:privateCommentId - Delete a private comment from an encounter
// 


app.get('/profile/doctor/relatedEncounters/:id/privateComments', keycloak.protect('realm:doctor'), async (req, res) => {
  if (!validate(req, res)) return
  const { id} = req.params
  try {
    const response = await axios.get(`/profile/doctor/relatedEncounters/${id}/privateComments`, {
      headers: { Authorization: `Bearer ${getAccessToken(req)}` },
    })
    res.send({ encounter: response.data })
  } catch (err) {
    handleError(req, res, err)
  }
})

app.post('/profile/doctor/encounters/:id/privateComments', keycloak.protect('realm:doctor'), async (req, res) => {
  const payload = req.body
  const { id } = req.params
  try {
    const resp =  await axios.post(`/profile/doctor/encounters/${id}/privateComments`, payload, {
      headers: { Authorization: `Bearer ${getAccessToken(req)}` },
    })
    res.send(resp.data)
  } catch (err) {
    res.send(err)
    handleError(req, res, err)
  }
})

app.put('/profile/doctor/encounters/:encounterId/privateComments/:privateCommentId', keycloak.protect('realm:doctor'), async (req, res) => {
  if (!validate(req, res)) return
  const { encounterId,privateCommentId } = req.params
  const payload = req.body
  try {
    const response = await axios.put(`/profile/doctor/encounters/${encounterId}/privateComments/${privateCommentId}`, payload, {
      headers: { Authorization: `Bearer ${getAccessToken(req)}` },
    })
    res.send({ encounter: response.data })
  } catch (err) {
    handleError(req, res, err)
  }
})

app.delete(
  '/profile/doctor/encounters/:encounterId/privateComments/:privateCommentId',
  keycloak.protect('realm:doctor'),
  async (req, res) => {
    try {
      const { encounterId, privateCommentId } = req.params

      const headers = {
        Authorization: `Bearer ${getAccessToken(req)}`,
      }

      const response = await axios.delete(
        `/profile/doctor/encounters/${encounterId}/privateComments/${privateCommentId}`,
        { headers }
      )

      res.send(response.data)
    } catch (err) {
      handleError(req, res, err)
    }
  }
)

//
// MANAGE Patient diagnostic reports:
// Routes for managing patient diagnostic reports
// GET /profile/doctor/diagnosticReports - List Patient's diagnostic reports 
// GET /profile/doctor/diagnosticReport/:id - get a diagnostic report
// POST /profile/doctor/diagnosticReport - create a patient diagnostic report
app.get('/profile/doctor/diagnosticReports', keycloak.protect('realm:doctor'), async (req, res) => {
  if (!validate(req, res)) return
  try {
    console.log(`/profile/doctor/diagnosticReports?patient_id=${req.query.patient_id}${req.query.page ? `&page=${req.query.page}` : ''}${req.query.count ? `&count=${req.query.count}` : ''}${req.query.category ? `&category=${req.query.category}` : ''}${req.query.dateOrder ? `&dateOrder=${req.query.dateOrder}` : ''}`)
    const resp = await axios.get(`/profile/doctor/diagnosticReports?patient_id=${req.query.patient_id}${req.query.page ? `&page=${req.query.page}` : ''}${req.query.count ? `&count=${req.query.count}` : ''}${req.query.category ? `&category=${req.query.category}` : ''}${req.query.dateOrder ? `&dateOrder=${req.query.dateOrder}` : ''}`,
      { headers: { Authorization: `Bearer ${getAccessToken(req)}` } })
    res.status(resp.status).send(resp.data)
  } catch (err) {
    handleError(req, res, err)
  }
})

app.get('/profile/doctor/diagnosticReport/:id', keycloak.protect('realm:doctor'), async (req, res) => {
  const { id } = req.params
  try {
    const resp = await axios.get(`/profile/doctor/diagnosticReport/${id}`,
      { headers: { Authorization: `Bearer ${getAccessToken(req)}` } })
    res.status(resp.status).send(resp.data)
  } catch (err) {
    handleError(req, res, err)
  }
})

app.post('/profile/doctor/diagnosticReport', keycloak.protect('realm:doctor'), async (req, res) => {
  const payload = req.body
  const startDate = new Date(payload.effectiveDate)
  if (startDate > new Date()) return res.status(400).send({ message: "invalid effectiveDate" })
  try {
    const resp = await axios.post('/profile/doctor/diagnosticReport', payload, { headers: { Authorization: `Bearer ${getAccessToken(req)}` } })
    res.status(resp.status).send(resp.data)
  } catch (err) {
    handleError(req, res, err)
  }
})

//
// MANAGE Patient service request from doctor profile:
// Routes for managing patient service request
// POST /profile/doctor/serviceRequest - create a list of Patient's service requests 
// POST /profile/doctor/studyOrderTemplate - create a a study order template
// GET /profile/doctor/studyOrderTemplate - obtaint a list of study order templates
// PUT /profile/doctor/studyOrderTemplate/:id - update a a study order template
// PUT /profile/doctor/studyOrderTemplate/inactivate/:id - inactivate a study order template

app.post('/profile/doctor/serviceRequest', keycloak.protect('realm:doctor'), async (req, res) => {
  const payload = req.body
  try {
    const resp =  await axios.post('/profile/doctor/serviceRequest', payload, {
      headers: { Authorization: `Bearer ${getAccessToken(req)}` },
    })
    res.status(resp.status).send(resp.data)
  } catch (err) {
    handleError(req, res, err)
  }
})

app.post('/profile/doctor/studyOrderTemplate', keycloak.protect('realm:doctor'), async (req, res) => {
  const payload = req.body
  try {
    const resp =  await axios.post('/profile/doctor/studyOrderTemplate', payload, {
      headers: { Authorization: `Bearer ${getAccessToken(req)}` },
    })
    res.status(resp.status).send(resp.data)
  } catch (err) {
    handleError(req, res, err)
  }
})

app.get('/profile/doctor/studyOrderTemplate', keycloak.protect('realm:doctor'), async (req, res) => {
  try {
    const resp = await axios.get(`/profile/doctor/studyOrderTemplate`,
      { headers: { Authorization: `Bearer ${getAccessToken(req)}` } })
    res.status(resp.status).send(resp.data)
  } catch (err) {
    handleError(req, res, err)
  }
})

app.put('/profile/doctor/studyOrderTemplate/:id', keycloak.protect('realm:doctor'), async (req, res) => {
  const { id } = req.params
  const payload = req.body
  try {
    const resp = await axios.put(`/profile/doctor/studyOrderTemplate/${id}`, payload, {
      headers: { Authorization: `Bearer ${getAccessToken(req)}` },
    })
    res.status(resp.status).send(resp.data)
  } catch (err) {
    handleError(req, res, err)
  }
})

app.put('/profile/doctor/studyOrderTemplate/inactivate/:id', keycloak.protect('realm:doctor'), async (req, res) => {
  const { id } = req.params
  const payload = req.body
  try {
    const resp = await axios.put(`/profile/doctor/studyOrderTemplate/inactivate/${id}`, payload, {
      headers: { Authorization: `Bearer ${getAccessToken(req)}` },
    })
    res.status(resp.status).send(resp.data)
  } catch (err) {
    handleError(req, res, err)
  }
})

app.get('/profile/doctor/serviceRequest/:id', keycloak.protect('realm:doctor'), async (req, res) => {
  const { id } = req.params
  try {
    const resp = await axios.get(`/profile/doctor/serviceRequest/${id}`, { headers: { Authorization: `Bearer ${getAccessToken(req)}` } })
    res.status(resp.status).send(resp.data)
  } catch (err) {
    handleError(req, res, err)
  }
})

app.get('/profile/doctor/serviceRequests', keycloak.protect('realm:doctor'), async (req, res) => {
  if (!validate(req, res)) return
  try {
    console.log(`/profile/doctor/serviceRequests?patient_id=${req.query.patient_id}${req.query.page ? `&page=${req.query.page}` : ''}${req.query.count ? `&count=${req.query.count}` : ''}${req.query.category ? `&category=${req.query.category}` : ''}${req.query.dateOrder ? `&dateOrder=${req.query.dateOrder}` : ''}`)
    const resp = await axios.get(`/profile/doctor/serviceRequests?patient_id=${req.query.patient_id}${req.query.page ? `&page=${req.query.page}` : ''}${req.query.count ? `&count=${req.query.count}` : ''}${req.query.category ? `&category=${req.query.category}` : ''}${req.query.dateOrder ? `&dateOrder=${req.query.dateOrder}` : ''}`,
      { headers: { Authorization: `Bearer ${getAccessToken(req)}` } })
    res.status(resp.status).send(resp.data)
  } catch (err) {
    handleError(req, res, err)
  }
})
//
// MANAGE Service request from patient profile:
// Routes for managing patient service request
// GET /profile/patient/serviceRequests - obtaint a list of study order group by encounter
// GET /profile/patient/encounter/:id/serviceRequests - obtaint a list of study order for an encounter
// GET /profile/patient/serviceRequest/:id - obtaint a study order by id

app.get('/profile/patient/serviceRequests', keycloak.protect('realm:patient'), async (req, res) => {
  try {
    const resp = await axios.get('/profile/patient/serviceRequests', { headers: { Authorization: `Bearer ${getAccessToken(req)}` } })
    res.status(resp.status).send(resp.data)
  } catch (err) {
    handleError(req, res, err)
  }
})

app.get('/profile/patient/encounter/:id/serviceRequests', keycloak.protect('realm:patient'), async (req, res) => {
  const { id } = req.params
  try {
    const resp = await axios.get(`/profile/patient/encounter/${id}/serviceRequests`, { headers: { Authorization: `Bearer ${getAccessToken(req)}` } })
    res.status(resp.status).send(resp.data)
  } catch (err) {
    handleError(req, res, err)
  }
})

app.get('/profile/patient/serviceRequest/:id', keycloak.protect('realm:patient'), async (req, res) => {
  const { id } = req.params
  try {
    const resp = await axios.get(`/profile/patient/serviceRequest/${id}`, { headers: { Authorization: `Bearer ${getAccessToken(req)}` } })
    res.status(resp.status).send(resp.data)
  } catch (err) {
    handleError(req, res, err)
  }
})

// MANAGE Service request from patient caretaker profile:
// Routes for managing dependent patient  service request
// GET /profile/caretaker/dependent/:idDependent/serviceRequests - obtaint a list of study order group by encounter
// GET /profile/caretaker/dependent/:idDependent/encounter/:id/serviceRequests - obtaint a list of study order for an encounter
// GET /profile/caretaker/dependent/:idDependent/serviceRequest/:id - obtaint a study order by id

app.get('/profile/caretaker/dependent/:idDependent/serviceRequests', keycloak.protect('realm:patient'), async (req, res) => {
  const { idDependent } = req.params
  try {
    const resp = await axios.get(`/profile/caretaker/dependent/${idDependent}/serviceRequests`, { headers: { Authorization: `Bearer ${getAccessToken(req)}` } })
    res.status(resp.status).send(resp.data)
  } catch (err) {
    handleError(req, res, err)
  }
})

app.get('/profile/caretaker/dependent/:idDependent/encounter/:id/serviceRequests', keycloak.protect('realm:patient'), async (req, res) => {
  const { idDependent, id } = req.params
  try {
    const resp = await axios.get(`/profile/caretaker/dependent/${idDependent}/encounter/${id}/serviceRequests`, { headers: { Authorization: `Bearer ${getAccessToken(req)}` } })
    res.status(resp.status).send(resp.data)
  } catch (err) {
    handleError(req, res, err)
  }
})

app.get('/profile/caretaker/dependent/:idDependent/serviceRequest/:id', keycloak.protect('realm:patient'), async (req, res) => {
  const { idDependent, id } = req.params
  try {
    const resp = await axios.get(`/profile/caretaker/dependent/${idDependent}/serviceRequest/${id}`, { headers: { Authorization: `Bearer ${getAccessToken(req)}` } })
    res.status(resp.status).send(resp.data)
  } catch (err) {
    handleError(req, res, err)
  }
})


//
// PATIENT PROFILE:
// GET /profile/patient - Read patient details
// POST /profile/patient - Update patient details
// GET  /profile/patient/organizations - list of organizations to which a patient has subscribed
// POST /profile/patient/subscriptions - creates one or more patient subscription requests to organizations
// PUT /profile/patient/organizations/priorities - edits the order of priorities for viewing patient organizations
<<<<<<< HEAD
// GET /profile/patient/subscriptionRequests - list of patient subscription requests
// DELETE /profile/patient/subscriptionRequest/:id - delete a patient's subscription request in pending status
// DELETE  /profile/patient/organization/:id - delete a patient's relationship with a BMO organization
=======
>>>>>>> 0b6effa3

app.get('/profile/patient', keycloak.protect('realm:patient'), async (req, res) => {
  try {
    const resp = await axios.get('/profile/patient', { headers: { Authorization: `Bearer ${getAccessToken(req)}` } })
    res.send(resp.data)
  } catch (err) {
    handleError(req, res, err)
  }
})

app.post('/profile/patient', keycloak.protect('realm:patient'), async (req, res) => {
  const payload = req.body
  try {
    await axios.put('/profile/patient', payload, { headers: { Authorization: `Bearer ${getAccessToken(req)}` } })
    res.sendStatus(200)
  } catch (err) {
    handleError(req, res, err)
  }
})

app.get('/profile/patient/organizations', keycloak.protect('realm:patient'), async (req, res) => {
  try {
    const resp = await axios.get(`/profile/patient/organizations${req.query.subscribed ? `?subscribed=${req.query.subscribed}` : ''}`, { headers: { Authorization: `Bearer ${getAccessToken(req)}` } })
    res.status(resp.status).send(resp.data)
  } catch (err) {
    handleError(req, res, err)
  }
})

app.post('/profile/patient/subscriptions', keycloak.protect('realm:patient'), async (req, res) => {
  const payload = req.body
  const startDate = new Date(payload.effectiveDate)
  try {
    const resp = await axios.post('/profile/patient/subscriptions', payload, { headers: { Authorization: `Bearer ${getAccessToken(req)}` } })
    res.status(resp.status).send(resp.data)
  } catch (err) {
    handleError(req, res, err)
  }
})

app.put('/profile/patient/organizations/priorities', keycloak.protect('realm:patient'), async (req, res) => {
  const payload = req.body
  try {
    const resp = await axios.put(`/profile/patient/organizations/priorities`, payload, { headers: { Authorization: `Bearer ${getAccessToken(req)}` } })
    res.status(resp.status).send(resp.data)
  } catch (err) {
    handleError(req, res, err)
  }
})

app.get('/profile/patient/subscriptionRequests', keycloak.protect('realm:patient'), async (req, res) => {
  try {
    const resp = await axios.get(`/profile/patient/subscriptionRequests${req.query.status ? `?status=${req.query.status}` : ''}`, { headers: { Authorization: `Bearer ${getAccessToken(req)}` } })
    res.status(resp.status).send(resp.data)
  } catch (err) {
    handleError(req, res, err)
  }
})

app.delete(
  '/profile/patient/subscriptionRequest/:id',
  keycloak.protect('realm:patient'),
  async (req, res) => {
    try {
      const { id} = req.params

      const headers = {
        Authorization: `Bearer ${getAccessToken(req)}`,
      }

      const resp = await axios.delete(
        `/profile/patient/subscriptionRequest/${id}`,
        { headers }
      )

      res.status(resp.status).send(resp.data)
    } catch (err) {
      handleError(req, res, err)
    }
  }
)

app.delete(
  '/profile/patient/organization/:id',
  keycloak.protect('realm:patient'),
  async (req, res) => {
    try {
      const { id} = req.params

      const headers = {
        Authorization: `Bearer ${getAccessToken(req)}`,
      }

      const resp = await axios.delete(
        `/profile/patient/organization/${id}`,
        { headers }
      )

      res.status(resp.status).send(resp.data)
    } catch (err) {
      handleError(req, res, err)
    }
  }
)

//
// PATIENT PROFILE (AS DEPENDENT)
// GET /profile/patient/caretakers 
// PUT /profile/patient/inactivate/caretaker/:id
// GET /profile/caretaker/dependent/:is/organizations - list of organizations to which a dependent has subscribed

app.get('/profile/patient/caretakers', keycloak.protect('realm:patient'), async (req, res) => {
  try {
    const resp = await axios.get('/profile/patient/caretakers', { headers: { Authorization: `Bearer ${getAccessToken(req)}` } })
    res.status(resp.status).send(resp.data)
  } catch (err) {
    handleError(req, res, err)
  }
})

app.put('/profile/patient/inactivate/caretaker/:id', keycloak.protect('realm:patient'), async (req, res) => {
  const payload = req.body
  const { id } = req.params
  try {
    const resp = await axios.put(`/profile/patient/inactivate/caretaker/${id}`, payload, { headers: { Authorization: `Bearer ${getAccessToken(req)}` } })
    res.status(resp.status).send(resp.data)
  } catch (err) {
    handleError(req, res, err)
  }
})

app.get('/profile/caretaker/dependent/:idDependent/organizations', keycloak.protect('realm:patient'), async (req, res) => {
  const { idDependent } = req.params
  try {
    const resp = await axios.get(`/profile/caretaker/dependent/${idDependent}/organizations`, { headers: { Authorization: `Bearer ${getAccessToken(req)}` } })
    res.status(resp.status).send(resp.data)
  } catch (err) {
    handleError(req, res, err)
  }
})
//
// CARETAKER PROFILE:
// GET /profile/caretaker/dependents
// POST /profile/caretaker/dependent
// PUT /profile/caretaker/dependent/:id
// PUT /profile/caretaker/inactivate/dependent/:id
// GET /profile/caretaker/dependent/:id
// GET /profile/caretaker/dependent/confirm/:id
// GET /profile/caretaker/relationships
// GET /profile/caretaker/dependent/s3/validateDocument/idCardParaguay/side1/uploadPresigned
// POST /profile/caretaker/dependent/s3/validateDocument/idCardParaguay/side1/validate?hash=${hash}
// GET /profile/caretaker/dependent/s3/validateDocument/idCardParaguay/side2/uploadPresigned?hash=${hash}
// POST /profile/caretaker/dependent/s3/validateDocument/idCardParaguay/side2/validate?hash=${hash}
// GET /profile/caretaker/dependent/s4/validateSelfie/uploadPresigned?hash=${hash}
// POST /profile/caretaker/dependent/s4/validateSelfie/validate?hash=${hash}
// GET /profile/caretaker/dependent/qrcode/decode?qr=${qrCode} - Decode QR code of dependent patient
// POST /profile/caretaker/dependent/add/qrcode?qr=${qrCode} - Add dependent patient by QR code

app.get('/profile/caretaker/dependents', keycloak.protect('realm:patient'), async (req, res) => {
  try {
    const resp = await axios.get('/profile/caretaker/dependents', { headers: { Authorization: `Bearer ${getAccessToken(req)}` } })
    res.status(resp.status).send(resp.data)
  } catch (err) {
    handleError(req, res, err)
  }
})

app.post('/profile/caretaker/dependent', keycloak.protect('realm:patient'), async (req, res) => {
  const payload = req.body
  try {
    const resp = await axios.post('/profile/caretaker/dependent', payload, { headers: { Authorization: `Bearer ${getAccessToken(req)}` } })
    res.status(resp.status).send(resp.data)
  } catch (err) {
    handleError(req, res, err)
  }
})

app.put('/profile/caretaker/dependent/:id', keycloak.protect('realm:patient'), async (req, res) => {
  const payload = req.body
  const { id } = req.params
  try {
    const resp = await axios.put(`/profile/caretaker/dependent/${id}`, payload, { headers: { Authorization: `Bearer ${getAccessToken(req)}` } })
    res.status(resp.status).send(resp.data)
  } catch (err) {
    handleError(req, res, err)
  }
})

app.put('/profile/caretaker/inactivate/dependent/:id', keycloak.protect('realm:patient'), async (req, res) => {
  const payload = req.body
  const { id } = req.params
  try {
    const resp = await axios.put(`/profile/caretaker/inactivate/dependent/${id}`, payload, { headers: { Authorization: `Bearer ${getAccessToken(req)}` } })
    res.status(resp.status).send(resp.data)
  } catch (err) {
    handleError(req, res, err)
  }
})

app.get('/profile/caretaker/dependent/:id', keycloak.protect('realm:patient'), async (req, res) => {
  if (!validate(req, res)) return
  const { id } = req.params

  try {
    const response = await axios.get(`/profile/caretaker/dependent/${id}`, {
      headers: { Authorization: `Bearer ${getAccessToken(req)}` },
    })
    res.status(response.status).send(response.data)
  } catch (err) {
    handleError(req, res, err)
  }
})

app.get('/profile/caretaker/dependent/confirm/:id', keycloak.protect('realm:patient'), async (req, res) => {
  if (!validate(req, res)) return
  const { id } = req.params

  try {
    const response = await axios.get(`/profile/caretaker/dependent/confirm/${id}`, {
      headers: { Authorization: `Bearer ${getAccessToken(req)}` },
    })
    res.status(response.status).send(response.data)
  } catch (err) {
    handleError(req, res, err)
  }
})

app.get('/profile/caretaker/relationships', keycloak.protect('realm:patient'), async (req, res) => {
  try {
    const resp = await axios.get('/profile/caretaker/relationships', { headers: { Authorization: `Bearer ${getAccessToken(req)}` } })
    res.status(resp.status).send(resp.data)
  } catch (err) {
    handleError(req, res, err)
  }
})

app.get('/profile/caretaker/dependent/s3/validateDocument/idCardParaguay/side1/uploadPresigned', query('hash').isString().optional(), keycloak.protect('realm:patient'), async (req, res) => {
  const { hash } = req.query as any
  try {
    const resp = await axios.get(`/profile/caretaker/dependent/s3/validateDocument/idCardParaguay/side1/uploadPresigned${hash ? `?hash=${hash}` : ''}`, { headers: { Authorization: `Bearer ${getAccessToken(req)}` } })
    res.status(resp.status).send(resp.data)
  } catch (err) {
    handleError(req, res, err)
  }
});

app.post('/profile/caretaker/dependent/s3/validateDocument/idCardParaguay/side1/validate', query('hash').isString().notEmpty(), keycloak.protect('realm:patient'), async (req, res) => {
  const payload = req.body
  const { hash } = req.query as any
  try {
    const resp = await axios.post(`/profile/caretaker/dependent/s3/validateDocument/idCardParaguay/side1/validate?hash=${hash}`, payload, { headers: { Authorization: `Bearer ${getAccessToken(req)}` } })
    res.status(resp.status).send(resp.data)
  } catch (err) {
    handleError(req, res, err)
  }
});

app.get('/profile/caretaker/dependent/s3/validateDocument/idCardParaguay/side2/uploadPresigned', query('hash').isString().notEmpty(), keycloak.protect('realm:patient'), async (req, res) => {
  const { hash } = req.query as any
  try {
    const resp = await axios.get(`/profile/caretaker/dependent/s3/validateDocument/idCardParaguay/side2/uploadPresigned?hash=${hash}`, { headers: { Authorization: `Bearer ${getAccessToken(req)}` } })
    res.status(resp.status).send(resp.data)
  } catch (err) {
    handleError(req, res, err)
  }
});

app.post('/profile/caretaker/dependent/s3/validateDocument/idCardParaguay/side2/validate', query('hash').isString().notEmpty(), keycloak.protect('realm:patient'), async (req, res) => {
  const payload = req.body
  const { hash } = req.query as any
  try {
    const resp = await axios.post(`/profile/caretaker/dependent/s3/validateDocument/idCardParaguay/side2/validate?hash=${hash}`, payload, { headers: { Authorization: `Bearer ${getAccessToken(req)}` } })
    res.status(resp.status).send(resp.data)
  } catch (err) {
    handleError(req, res, err)
  }
});

app.get('/profile/caretaker/dependent/s4/validateSelfie/uploadPresigned', query('hash').isString().notEmpty(), keycloak.protect('realm:patient'), async (req, res) => {
  const { hash } = req.query as any
  try {
    const resp = await axios.get(`/profile/caretaker/dependent/s4/validateSelfie/uploadPresigned?hash=${hash}`, { headers: { Authorization: `Bearer ${getAccessToken(req)}` } })
    res.status(resp.status).send(resp.data)
  } catch (err) {
    handleError(req, res, err)
  }
});

app.post('/profile/caretaker/dependent/s4/validateSelfie/validate', query('hash').isString().notEmpty(), keycloak.protect('realm:patient'), async (req, res) => {
  const payload = req.body
  const { hash } = req.query as any
  try {
    const resp = await axios.post(`/profile/caretaker/dependent/s4/validateSelfie/validate?hash=${hash}`, payload, { headers: { Authorization: `Bearer ${getAccessToken(req)}` } })
    res.status(resp.status).send(resp.data)
  } catch (err) {
    handleError(req, res, err)
  }
});

app.get('/profile/caretaker/dependent/qrcode/decode', query('qr').isString().notEmpty(), keycloak.protect('realm:patient'), async (req, res) => {
  const { qr } = req.query as any
  try {
    const resp = await axios.get(`/profile/caretaker/qrcode/decode?qr=${qr}`, { headers: { Authorization: `Bearer ${getAccessToken(req)}` } })
    res.status(resp.status).send(resp.data)
  } catch (err) {
    handleError(req, res, err)
  }
});

app.post('/profile/caretaker/dependent/add/qrcode', query('qr').isString().notEmpty(), keycloak.protect('realm:patient'), async (req, res) => {
  const payload = req.body
  const { qr } = req.query as any
  try {
    const resp = await axios.post(`/profile/caretaker/dependent/add/qrcode?qr=${qr}`, payload, { headers: { Authorization: `Bearer ${getAccessToken(req)}` } })
    res.status(resp.status).send(resp.data)
  } catch (err) {
    handleError(req, res, err)
  }
});

//
// MEDICATIONS:
//
// Protected routes for managing medications
// GET /profile/doctor//medications - Read medications
//

app.get('/profile/doctor/medications', query('content').isString().optional(), keycloak.protect('realm:doctor'), async (req: any, res) => {
  if (!validate(req, res)) return

  const { content } = req.query as any

  try {
    const resp = await axios.get(`/profile/doctor/medications${content ? `?content=${content}` : ''}`, {
      headers: { Authorization: `Bearer ${getAccessToken(req)}` },
    })
    res.send({ items: resp.data.items })
  } catch (err) {
    handleError(req, res, err)
  }
});

//
// patient's personal and family history
//
// Protected routes for managing patient's personal and family history
// GET /profile/doctor/history - Read patient personal and family history
// POST /profile/doctor/allergyIntolerance - create a new record of a detected patient allergy
// DELETE /profile/doctor/allergyIntolerance - delete a record of patient allergy

app.get('/profile/doctor/history', keycloak.protect('realm:doctor'), async (req: any, res) => {
  if (!validate(req, res)) return

  try {
    const resp = await axios.get(`/profile/doctor/history${req.query.patient_id ? `?patient_id=${req.query.patient_id}` : ''}`, {
      headers: { Authorization: `Bearer ${getAccessToken(req)}` },
    })
    res.status(resp.status).send(resp.data)
  } catch (err) {
    handleError(req, res, err)
  }
})

app.post('/profile/doctor/allergyIntolerance', keycloak.protect('realm:doctor'), async (req, res) => {
  const payload = req.body
  
  try {
    const resp = await axios.post('/profile/doctor/allergyIntolerance', payload, { headers: { Authorization: `Bearer ${getAccessToken(req)}` } })
    res.status(resp.status).send(resp.data)
  } catch (err) {
    handleError(req, res, err)
  }
})


app.delete(
  '/profile/doctor/allergyIntolerance/:id',
  keycloak.protect('realm:doctor'),
  async (req, res) => {
    try {
      const { id} = req.params

      const headers = {
        Authorization: `Bearer ${getAccessToken(req)}`,
      }

      const resp = await axios.delete(
        `/profile/doctor/allergyIntolerance/${id}`,
        { headers }
      )

      res.status(resp.status).send(resp.data)
    } catch (err) {
      handleError(req, res, err)
    }
  }
)



//
// ENCOUNTER:
// Protected routes for managing encounters
// PUT /profile/doctor/appointments/:id/encounter - Update the encounter
// GET /profile/doctor/appointments/:id/encounter - Get the encounter
// GET /profile/doctor/appointments/:id/encounter/reports - Prints PDF reports generated in the Encounter by appointmentID
//

app.put('/profile/doctor/appointments/:id/encounter', keycloak.protect('realm:doctor'), async (req, res) => {
  if (!validate(req, res)) return
  const { id } = req.params
  const { encounterData } = req.body

  try {
    await axios.put(`/profile/doctor/appointments/${id}/encounter`, encounterData, {
      headers: { Authorization: `Bearer ${getAccessToken(req)}` },
    })
    res.sendStatus(200)
  } catch (err) {
    handleError(req, res, err)
  }
})

app.get('/profile/doctor/appointments/:id/encounter', keycloak.protect('realm:doctor'), async (req, res) => {
  if (!validate(req, res)) return
  const { id } = req.params

  try {
    const response = await axios.get(`/profile/doctor/appointments/${id}/encounter`, {
      headers: { Authorization: `Bearer ${getAccessToken(req)}` },
    })
    res.send({ encounter: response.data })
  } catch (err) {
    handleError(req, res, err)
  }
})

app.get('/profile/doctor/appointments/:id/encounter/reports',
    cors({ origin: AllowedOrigins, credentials: true, exposedHeaders:['Content-Disposition'] }),
  keycloak.protect('realm:doctor'), async (req, res) => {
    if (!validate(req, res)) return
    const { id } = req.params

    let reportsParam = genericQueryParamsMaker(req.query)

    try {
      const response = await axios.get(`/profile/doctor/appointments/${id}/encounter/reports?${reportsParam? `${reportsParam}`: ''}`, {
          responseType: 'arraybuffer',
          headers: {
            Authorization: `Bearer ${getAccessToken(req)}`,
            'Content-Type': 'application/json',
            'Accept': 'application/pdf'
          },
      })

      if (response.status===200){ //There's a PDF in the buffer
        let filename = response.headers['content-disposition']?
            response.headers['content-disposition'].split('filename="')[1].split('.')[0]:'consulta' //obtains file name from header if exist

        res.setHeader('Content-Type', 'application/pdf');
        res.setHeader('Content-Disposition', `attachment; filename=${filename}.pdf`);
        res.setHeader('Content-Length', response.data.length)
        res.end(response.data)
      }else{ // Other error codes: 204, 403, 404, 500
        res.sendStatus(response.status);
      }
    } catch (err) {
      handleError(req, res, err)
    }
  })

//
// Encounter on patient profile
// GET /profile/patient/appointments/{id}/encounter 
// GET /profile/patient/encounters 
// GET /profile/patient/encounters/{id} 
// GET /profile/patient/relatedEncounters/{id_encounter}  
// GET /profile/patient/relatedEncounters 

app.get('/profile/patient/appointments/:id/encounter', keycloak.protect('realm:patient'), async (req, res) => {
  if (!validate(req, res)) return
  const { id } = req.params

  try {
    const response = await axios.get(`/profile/patient/appointments/${id}/encounter`, {
      headers: { Authorization: `Bearer ${getAccessToken(req)}` },
    })
    res.send({ encounter: response.data })
  } catch (err) {
    handleError(req, res, err)
  }
})

app.get('/profile/patient/encounters', keycloak.protect('realm:patient'), async (req, res) => {
  if (!validate(req, res)) return
  try {
    const response = await axios.get(`/profile/patient/encounters?${req.query.status ? `status=${req.query.status}&` : ''}includePrescriptions=${req.query.includePrescriptions}&includeSoep=${req.query.includeSoep}`, {
      headers: { Authorization: `Bearer ${getAccessToken(req)}` },
    })
    res.send({ encounter: response.data })
  } catch (err) {
    handleError(req, res, err)
  }
})

app.get('/profile/patient/encounters/:id', keycloak.protect('realm:patient'), async (req, res) => {
  if (!validate(req, res)) return
  const { id } = req.params

  try {
    const response = await axios.get(`/profile/patient/encounters/${id}`, {
      headers: { Authorization: `Bearer ${getAccessToken(req)}` },
    })
    res.send({ encounter: response.data })
  } catch (err) {
    handleError(req, res, err)
  }
})

app.get('/profile/patient/relatedEncounters/:id', keycloak.protect('realm:patient'), async (req, res) => {
  if (!validate(req, res)) return
  const { id } = req.params

  try {
    const response = await axios.get(`/profile/patient/relatedEncounters/${id}?includePrescriptions=${req.query.includePrescriptions}&includeSoep=${req.query.includeSoep}`, {
      headers: { Authorization: `Bearer ${getAccessToken(req)}` },
    })
    res.send({ encounter: response.data })
  } catch (err) {
    handleError(req, res, err)
  }
})

app.get('/profile/patient/relatedEncounters', keycloak.protect('realm:patient'), async (req, res) => {
  if (!validate(req, res)) return

  try {
    const response = await axios.get(`/profile/patient/relatedEncounters?lastOnly=${req.query.lastOnly}&includePrescriptions=${req.query.includePrescriptions}&includeSoep=${req.query.includeSoep}`, {
      headers: { Authorization: `Bearer ${getAccessToken(req)}` },
    })
    res.send({ encounter: response.data })
  } catch (err) {
    handleError(req, res, err)
  }
})
//
// Encounter on caretaker profile
// GET /profile/caretaker/dependent/{idDependent}/appointments/{id}/encounter 
// GET /profile/caretaker/dependent/{idDependent}/encounters 
// GET /profile/caretaker/dependent/{idDependent}/encounters/{id} 
// GET /profile/caretaker/dependent/{idDependent}/relatedEncounters/{id_encounter}  
// GET /profile/caretaker/dependent/{idDependent}/relatedEncounters 
app.get('/profile/caretaker/dependent/:idDependent/appointments/:id/encounter', keycloak.protect('realm:patient'), async (req, res) => {
  if (!validate(req, res)) return
  const { idDependent,id } = req.params

  try {
    const response = await axios.get(`/profile/caretaker/dependent/${idDependent}/appointments/${id}/encounter`, {
      headers: { Authorization: `Bearer ${getAccessToken(req)}` },
    })
    res.send({ encounter: response.data })
  } catch (err) {
    handleError(req, res, err)
  }
})

app.get('/profile/caretaker/dependent/:idDependent/encounters', keycloak.protect('realm:patient'), async (req, res) => {
  if (!validate(req, res)) return
  const { idDependent } = req.params

  try {
    const response = await axios.get(`/profile/caretaker/dependent/${idDependent}/encounters?${req.query.status ? `status=${req.query.status}&` : ''}includePrescriptions=${req.query.includePrescriptions}&includeSoep=${req.query.includeSoep}`, {
      headers: { Authorization: `Bearer ${getAccessToken(req)}` },
    })
    res.send({ encounter: response.data })
  } catch (err) {
    handleError(req, res, err)
  }
})

app.get('/profile/caretaker/dependent/:idDependent/encounters/:id', keycloak.protect('realm:patient'), async (req, res) => {
  if (!validate(req, res)) return
  const { idDependent, id } = req.params

  try {
    const response = await axios.get(`/profile/caretaker/dependent/${idDependent}/encounters/${id}`, {
      headers: { Authorization: `Bearer ${getAccessToken(req)}` },
    })
    res.send({ encounter: response.data })
  } catch (err) {
    handleError(req, res, err)
  }
})

app.get('/profile/caretaker/dependent/:idDependent/relatedEncounters/:id', keycloak.protect('realm:patient'), async (req, res) => {
  if (!validate(req, res)) return
  const { idDependent, id } = req.params

  try {
    const response = await axios.get(`/profile/caretaker/dependent/${idDependent}/relatedEncounters/${id}?includePrescriptions=${req.query.includePrescriptions}&includeSoep=${req.query.includeSoep}`, {
      headers: { Authorization: `Bearer ${getAccessToken(req)}` },
    })
    res.send({ encounter: response.data })
  } catch (err) {
    handleError(req, res, err)
  }
})

app.get('/profile/caretaker/dependent/:idDependent/relatedEncounters', keycloak.protect('realm:patient'), async (req, res) => {
  if (!validate(req, res)) return
  const { idDependent} = req.params
  try {
    const response = await axios.get(`/profile/caretaker/dependent/${idDependent}/relatedEncounters?lastOnly=${req.query.lastOnly}&includePrescriptions=${req.query.includePrescriptions}&includeSoep=${req.query.includeSoep}`, {
      headers: { Authorization: `Bearer ${getAccessToken(req)}` },
    })
    res.send({ encounter: response.data })
  } catch (err) {
    handleError(req, res, err)
  }
})


//
// APPOINTMENTS for DOCTORS:
// Protected routes for managing appointments
// GET /profile/doctor/appointments - Read doctor appointments
// POST /profile/doctor/appointments - Create doctor appointment
// GET /profile/doctor/appointments/:id - Read doctor appointment
// POST /profile/doctor/appointments/:id - Update doctor appointment
// DELETE /profile/doctor/appointments/:id - Delete doctor appointment
// POST /profile/doctor/appointments/cancel/:id - Cancel appointment by doctor 

app.get(
  '/profile/doctor/appointments',
  keycloak.protect('realm:doctor'),
  query(['start', 'end']).isISO8601().optional(),
  query('status').isString().optional(),
  query('organizationId').isString().optional(),
  async (req, res) => {
    if (!validate(req, res)) return

    const { status, start, end, organizationId } = req.query

    try {
      const  resp  = await axios.get<iHub.Appointment[]>(
        `/profile/doctor/appointments?include=patient${start && end ? `&start=${start}&end=${end}` : ''}${organizationId ? `&organizationId=${organizationId}` : ''}`,
        {
          headers: { Authorization: `Bearer ${getAccessToken(req)}` },
        }
      )
      const { data } = resp
      if(Array.isArray(data)){
        const ids = data.map(appointment => appointment.id);
        let idsOrg: any[] = [];
        if (!organizationId) {
          const organizations = await axios.get<iHub.Organization[]>('/profile/doctor/organizations', { headers: { Authorization: `Bearer ${getAccessToken(req)}` } })
          idsOrg = organizations.data.map(org =>  org.id)
        } else {
          idsOrg.push(organizationId);
        } 
        console.log(idsOrg); 
        const coreAppointments = await CoreAppointment.find({ id: { $in: ids }, idOrganization: { $in: idsOrg } })

        let FHIRAppointments = [] as (iHub.Appointment & { type: string; status: ICoreAppointment['status'] })[]

        FHIRAppointments = coreAppointments.map(appointment => {
          const FHIRAppointment = data.find(app => app.id === appointment.id)
          if (!FHIRAppointment) throw new Error(`FHIR Appointment must exist but not found for ID: ${appointment.id}!`)

          const minutes = differenceInMinutes(parseISO(FHIRAppointment.start as any), Date.now())
          if (minutes < 15 && appointment.status === 'upcoming') {
            return { ...FHIRAppointment, type: 'Appointment', status: 'open' }
          } else {
            return { ...FHIRAppointment, type: 'Appointment', status: appointment.status }
          }
        })

        let token = ''
        if (status) {
          FHIRAppointments = FHIRAppointments.filter(appointment => appointment.status === status)
          if (status === 'open') {
            const ids = FHIRAppointments.map(app => app.id)
            token = createToken(ids, 'doctor')
          }
        }
        let appointments = [] as IAppointment[];
        if (!status) {
          let newStart = new Date(start as string);
          let newEnd = new Date(end as string); 
          appointments = await Appointment.find({ doctorId: req.userId, idOrganization: { $in: idsOrg }, end: { $gt: newStart }, start: { $lt: newEnd } })        
        }
        res.status(resp.status).send({ appointments: [...FHIRAppointments, ...appointments], token })
      }else{
        res.status(resp.status).send()
      }
    } catch (err) {
      handleError(req, res, err)
    }
  }
)

app.post(
  '/profile/doctor/appointments',
  keycloak.protect('realm:doctor'),
  body('type').isIn(['PrivateEvent']),
  body('idOrganization').isString(),
  body('name').isString(),
  body(['start', 'end']).isISO8601(),
  body('description').isString().optional(),
  async (req, res) => {
    if (!validate(req, res)) return
    if (!req.userId) return res.sendStatus(500)

    const { type, idOrganization, name, start, end, description, appointmentType } = req.body
    try {
      const appointment = await Appointment.create({ appointmentType: "E", type, name, start, end, description, doctorId: req.userId, idOrganization: idOrganization })
      res.send(appointment)
    } catch (err) {
      handleError(req, res, err)
    }
  }
)

app.get('/profile/doctor/appointments/:id', keycloak.protect('realm:doctor'), async (req, res) => {
  const { id } = req.params

  try {
    const { data: FHIRAppointment } = await axios.get<iHub.Appointment>(
      `/profile/doctor/appointments/${id}?include=patient`,
      {
        headers: { Authorization: `Bearer ${getAccessToken(req)}` },
      }
    )

    const coreAppointment = await CoreAppointment.findOne({ id })
    if (!coreAppointment) throw new Error(`Core Appointment must exist but not found for ID: ${id}!`)

    let appointment
    const minutes = differenceInMinutes(parseISO(FHIRAppointment.start as any), Date.now())
    if (minutes < 15 && coreAppointment.status === 'upcoming') {
      appointment = { ...FHIRAppointment, type: 'Appointment', status: 'open' }
    } else {
      appointment = { ...FHIRAppointment, type: 'Appointment', status: coreAppointment.status }
    }

    let token = ''
    if (appointment.status === 'open') token = createToken([appointment.id], 'doctor')

    res.send({ ...appointment, token })
  } catch (err) {
    handleError(req, res, err)
  }
})

app.post(
  '/profile/doctor/appointments/:id',
  keycloak.protect('realm:doctor'),
  param('id').isString(),
  body('status').isIn(['closed', 'open']),
  async (req, res) => {
    if (!validate(req, res)) return

    const { status } = req.body
    const { id } = req.params

    try {
      // Get Appointment and check for access rights
      const req1 = axios.get<iHub.Appointment>(`/profile/doctor/appointments/${id}`, {
        headers: { Authorization: `Bearer ${getAccessToken(req)}` },
      })
      const req2 = axios.get<iHub.Appointment>(`/profile/doctor`, {
        headers: { Authorization: `Bearer ${getAccessToken(req)}` },
      })
      const [resp, respp] = await Promise.all([req1, req2])

      if (resp.data.doctorId !== respp.data.id) return res.sendStatus(403)

      let appointment = await CoreAppointment.findOne({ id })
      if (!appointment) throw new Error(`Core Appointment must exist but not found for ID: ${id}!`)

      if (appointment.status === 'locked') return res.status(400).send({ message: 'Appointment locked' })

      const update = await CoreAppointment.updateOne({ id }, { status })
      if (update.nModified !== 1) return res.status(400).send({ message: 'Update not successful' })

      res.sendStatus(200)
    } catch (err) {
      handleError(req, res, err)
    }
  }
)

app.delete('/profile/doctor/appointments/:id', keycloak.protect('realm:doctor'), async (req, res) => {
  try {
    await Appointment.deleteOne({ _id: req.params.id, doctorId: req.userId })
    res.sendStatus(200)
  } catch (err) {
    handleError(req, res, err)
  }
})

async function cancelAppointment(req : express.Request,res:express.Response, role : String) {
  try {
    const resp =  await axios.post(`/profile/${role}/appointments/cancel/${req.params.id}`,{}, {
      headers: { Authorization: `Bearer ${getAccessToken(req)}` },
    })
    console.log("status from core-health: ", resp.status)
    await CoreAppointment.updateOne({ id: req.params.id },{status:'cancelled'})
    res.sendStatus(200)
  } catch (err) {
    handleError(req, res, err)
  }
}

app.post('/profile/doctor/appointments/cancel/:id',
  keycloak.protect('realm:doctor'),
  async (req, res) => {
  cancelAppointment(req,res,'doctor')
  })

//
// PRESCRIPTIONS for PATIENTS:
// Protected Routes for managing profile prescriptions
// GET /profile/patient/prescriptions - Read prescriptions of Patient
//
app.get('/profile/patient/prescriptions', keycloak.protect('realm:patient'), async (req, res) => {
  try {
    const { data } = await axios.get<iHub.Appointment[]>('/profile/patient/prescriptions', {
      headers: { Authorization: `Bearer ${getAccessToken(req)}` },
    })

    res.send({ prescriptions: data })
  } catch (err) {
    handleError(req, res, err)
  }
})

//
// APPOINTMENTS for PATIENTS:
// Protected Routes for managing profile information
// GET /profile/patient/appointments - Read appointments of Patient
// POST /profile/patient/appointments - Create appointment for Patient
// POST /profile/patient/appointments/cancel/:id - Cancel appointment by doctor 

app.get('/profile/patient/appointments',
  keycloak.protect('realm:patient'),
  query(['start']).isISO8601(), //it is mandatory
  query(['end']).isISO8601().optional(),
  async (req, res) => {
    try {
      const { start, end } = req.query
      const { data } = await axios.get<iHub.Appointment[]>(
            `/profile/patient/appointments?start=${start}&include=doctor${end?`&end=${end}`:''}`,
        {
          headers: { Authorization: `Bearer ${getAccessToken(req)}` },
        }
      )

      const ids = data.map(app => app.id)
      const coreAppointments = await CoreAppointment.find({ id: { $in: ids } })

      const FHIRAppointments = coreAppointments.map(appointment => {
        const FHIRAppointment = data.find(app => app.id === appointment.id)
        if (!FHIRAppointment) throw new Error(`FHIR Appointment must exist but not found for ID: ${appointment.id}!`)

        const minutes = differenceInMinutes(parseISO(FHIRAppointment.start as any), Date.now())
        if (minutes < 15 && appointment.status === 'upcoming') {
          return { ...FHIRAppointment, type: 'Appointment', status: 'open' }
        } else {
          return { ...FHIRAppointment, type: 'Appointment', status: appointment.status }
        }
      })

      res.send({ appointments: FHIRAppointments, token: '' })
    } catch (err) {
      handleError(req, res, err)
    }
  })

app.get('/profile/patient/appointments/:id', keycloak.protect('realm:patient'), async (req, res) => {
  const { id } = req.params

  try {
    const { data: FHIRAppointment } = await axios.get<iHub.Appointment>(
      `/profile/patient/appointments/${id}?include=doctor`,
      {
        headers: { Authorization: `Bearer ${getAccessToken(req)}` },
      }
    )

    const coreAppointment = await CoreAppointment.findOne({ id })
    if (!coreAppointment) throw new Error(`Core Appointment must exist but not found for ID: ${id}!`)

    let appointment
    const minutes = differenceInMinutes(parseISO(FHIRAppointment.start as any), Date.now())
    if (minutes < 15 && coreAppointment.status === 'upcoming') {
      appointment = { ...FHIRAppointment, type: 'Appointment', status: 'open' }
    } else {
      appointment = { ...FHIRAppointment, type: 'Appointment', status: coreAppointment.status }
    }

    let token = ''
    if (appointment.status === 'open') token = createToken([appointment.id], 'patient')

    res.send({ ...appointment, token })
  } catch (err) {
    handleError(req, res, err)
  }
})

app.post(
  '/profile/patient/appointments',
  keycloak.protect('realm:patient'),
  body('doctorId').isString(),
  body('start').isISO8601(),
  body('appointmentType').isString(),
  body('organizationId').isString(),
  async (req, res) => {
    if (!validate(req, res)) return

    const { start, doctorId,appointmentType, organizationId } = req.body
    if (!["V","A"].includes(appointmentType)) res.status(400).send({ message: "Appointmente type must be Virtual (V) or Ambulatory (A)" })
    const startDate = new Date(start)
    const endDate = new Date(start)
    endDate.setMilliseconds(endDate.getMilliseconds() + APPOINTMENT_LENGTH)

    const now = new Date()
    now.setMilliseconds(now.getMilliseconds() + APPOINTMENT_WAIT_RESERVATION_LENGTH)
    if (startDate < now) return res.status(400).send({ message: "'start' has to be at least "+ process.env.APPOINTMENT_WAIT_RESERVATION_LENGTH +" minutes in the future" })

    try {
<<<<<<< HEAD
      const availabilities = await calculateAvailability(doctorId, organizationId, startDate, endDate)
=======
      const availabilities = await calculateAvailability(doctorId, organizationId, startDate, endDate, getAccessToken(req))
>>>>>>> 0b6effa3
      const available = availabilities.map(av => Date.parse(av["availability"])).includes(Date.parse(start))
      if (!available) return res.status(400).send({ message: 'timeslot is not available for booking' })
      const isAppType = availabilities.filter(av => Date.parse(av["availability"]) == Date.parse(start) && av["appointmentType"].includes(appointmentType)).length > 0
      if (!isAppType) return res.status(400).send({ message: 'Wrong Appointment Type' })

      const appointment = await CoreAppointment.create({ appointmentType: appointmentType, date: startDate, status: 'upcoming', id: '_', idOrganization: organizationId })

      const resp = await axios.post(
        '/profile/patient/appointments',
        { doctorId, start, end: endDate.toISOString(),appointmentType, organizationId },
        {
          headers: { Authorization: `Bearer ${getAccessToken(req)}` },
        }
      )
      const x = await CoreAppointment.findByIdAndUpdate(appointment._id, { $set: { id: resp.data.id } })

      // FIXME: double check for double booking
      res.send(resp.data)
    } catch (err) {
      handleError(req, res, err)
    }
  }
)

app.post('/profile/patient/appointments/cancel/:id',
  keycloak.protect('realm:patient'),
  async (req, res) => {
  cancelAppointment(req,res,'patient')
  })

//
// PRESCRIPTIONS for DEPENDENTS:
// Protected Routes for managing profile prescriptions
// GET /profile/caretaker/dependent/:id/prescriptions - Read prescriptions of dependent 
//

app.get('/profile/caretaker/dependent/:id/prescriptions', keycloak.protect('realm:patient'), async (req, res) => {
  const { id } = req.params
  try {
    const { data } = await axios.get<iHub.Appointment[]>(`/profile/caretaker/dependent/${id}/prescriptions`, {
      headers: { Authorization: `Bearer ${getAccessToken(req)}` },
    })

    res.send({ prescriptions: data })
  } catch (err) {
    handleError(req, res, err)
  }
})

//
// APPOINTMENTS for DEPENDENTS:
// Protected Routes for managing profile information
// GET /profile/caretaker/dependent/:id/appointments - Read appointments of dependent
// GET /profile/caretaker/dependent/:idDependenttments/:id/ - Read appointment by id of dependent
// POST /profile/caretaker/dependent/:id/appointments - Create appointment for dependent
// POST /profile/caretaker/appointments/cancel/:id - Cancel appointment by caretaker 

app.get('/profile/caretaker/dependent/:id/appointments', keycloak.protect('realm:patient'), async (req, res) => {
  const { id } = req.params
  try {
    const { data } = await axios.get<iHub.Appointment[]>(
      `/profile/caretaker/dependent/${id}/appointments?start=${req.query.start}&include=doctor`,
      {
        headers: { Authorization: `Bearer ${getAccessToken(req)}` },
      }
    )

    const ids = data.map(app => app.id)
    const coreAppointments = await CoreAppointment.find({ id: { $in: ids } })

    const FHIRAppointments = coreAppointments.map(appointment => {
      const FHIRAppointment = data.find(app => app.id === appointment.id)
      if (!FHIRAppointment) throw new Error(`FHIR Appointment must exist but not found for ID: ${appointment.id}!`)

      const minutes = differenceInMinutes(parseISO(FHIRAppointment.start as any), Date.now())
      if (minutes < 15 && appointment.status === 'upcoming') {
        return { ...FHIRAppointment, type: 'Appointment', status: 'open' }
      } else {
        return { ...FHIRAppointment, type: 'Appointment', status: appointment.status }
      }
    })

    res.send({ appointments: FHIRAppointments, token: '' })
  } catch (err) {
    handleError(req, res, err)
  }
})

app.get('/profile/caretaker/dependent/:idDependent/appointments/:id', keycloak.protect('realm:patient'), async (req, res) => {
  const { idDependent,id } = req.params
  try {
    const { data: FHIRAppointment } = await axios.get<iHub.Appointment>(
      `/profile/caretaker/dependent/${idDependent}/appointments/${id}?include=doctor`,
      {
        headers: { Authorization: `Bearer ${getAccessToken(req)}` },
      }
    )

    const coreAppointment = await CoreAppointment.findOne({ id })
    if (!coreAppointment) throw new Error(`Core Appointment must exist but not found for ID: ${id}!`)

    let appointment
    const minutes = differenceInMinutes(parseISO(FHIRAppointment.start as any), Date.now())
    if (minutes < 15 && coreAppointment.status === 'upcoming') {
      appointment = { ...FHIRAppointment, type: 'Appointment', status: 'open' }
    } else {
      appointment = { ...FHIRAppointment, type: 'Appointment', status: coreAppointment.status }
    }

    let token = ''
    if (appointment.status === 'open') token = createToken([appointment.id], 'patient')

    res.send({ ...appointment, token })
  } catch (err) {
    handleError(req, res, err)
  }
})
app.post(
  '/profile/caretaker/dependent/:id/appointments',
  keycloak.protect('realm:patient'),
  body('doctorId').isString(),
  body('start').isISO8601(),
  body('appointmentType').isString(),
  body('organizationId').isString(),
  async (req, res) => {
    if (!validate(req, res)) return
    const { id } = req.params
    const { start, doctorId,appointmentType,organizationId } = req.body
    if (!["V","A"].includes(appointmentType)) res.status(400).send({ message: "Appointmente type must be Virtual (V) or Ambulatory (A)" })
    const startDate = new Date(start)
    const endDate = new Date(start)
    endDate.setMilliseconds(endDate.getMilliseconds() + APPOINTMENT_LENGTH)

    const now = new Date()
    now.setMilliseconds(now.getMilliseconds() + APPOINTMENT_WAIT_RESERVATION_LENGTH)
    if (startDate < now) return res.status(400).send({ message: "'start' has to be at least "+process.env.APPOINTMENT_WAIT_RESERVATION_LENGTH+ " minutes in the future" })

    try {
<<<<<<< HEAD
      const availabilities = await calculateAvailability(doctorId, organizationId, startDate, endDate)
=======
      const availabilities = await calculateAvailability(doctorId, organizationId, startDate, endDate, getAccessToken(req))
>>>>>>> 0b6effa3
      const available = availabilities.map(av => Date.parse(av["availability"])).includes(Date.parse(start))
      if (!available) return res.status(400).send({ message: 'timeslot is not available for booking' })
      const isAppType = availabilities.filter(av => Date.parse(av["availability"]) == Date.parse(start) && av["appointmentType"].includes(appointmentType)).length > 0
      if (!isAppType) return res.status(400).send({ message: 'Wrong Appointment Type' })

      const appointment = await CoreAppointment.create({ appointmentType: appointmentType, date: startDate, status: 'upcoming', id: '_', idOrganization: organizationId })

      const resp = await axios.post(
        `/profile/caretaker/dependent/${id}/appointments`,
        { doctorId, start, end: endDate.toISOString(),appointmentType,organizationId },
        {
          headers: { Authorization: `Bearer ${getAccessToken(req)}` },
        }
      )
      const x = await CoreAppointment.findByIdAndUpdate(appointment._id, { $set: { id: resp.data.id } })

      // FIXME: double check for double booking
      res.send(resp.data)
    } catch (err) {
      handleError(req, res, err)
    }
  }
)



app.post('/profile/caretaker/appointments/cancel/:id',
  keycloak.protect('realm:patient'),
  async (req, res) => {
  cancelAppointment(req,res,'caretaker')
  })
//
// Doctor
// Public Routes for searching Doctors
// GET /doctors - Fetch and search doctors
// GET /doctors/:id - Fetch doctor details
// GET /doctors/:id/availability - Fetch doctor details
// 

app.get('/profile/patient/doctors',
  keycloak.protect('realm:patient'),
  async (req, res) => {
    try {
      const queryString = req.originalUrl.split('?')[1]

      const resp = await axios.get<{ items: iHub.Doctor[]; total: number }>(
        `/profile/patient/doctors${queryString ? `?${queryString}` : ''}`, 
        {
          headers: { Authorization: `Bearer ${getAccessToken(req)}` }
        }
      )

      let doctorsIHub = resp.data.items;
      let typeOfAvailabilityParam = "";
      if (queryString){
          //creates a map from queryString
          const qMap = queryString.split('&').reduce((mapAccumulator, obj) => {
            let queryK = obj.split('=')[0]
            let queryV = obj.split('=')[1]
            mapAccumulator.set(queryK, queryV);
            return mapAccumulator;
          }, new Map());
        if (qMap.has('appointmentType') && qMap.get('appointmentType')){
          typeOfAvailabilityParam = qMap.get('appointmentType');
          //filter doctors by checking if they dispose with a schedule with the type of Appointment specified 
          doctorsIHub = await filterByTypeOfAvailability(resp.data.items, qMap.get('appointmentType'))
        }
      }

<<<<<<< HEAD
    // FIXME: this currently creates one worker per doctor with huge overhead.
    // Probably best to move this into a own worker.
    
    const doctorsWithNextAvailability = await Promise.all(
      doctorsIHub.map(async doctor => ({
        ...doctor,
        nextAvailability: await calculateNextAvailability(doctor.id,doctor.organizationId),
      }))
    )
=======
      // FIXME: this currently creates one worker per doctor with huge overhead.
      // Probably best to move this into a own worker.
>>>>>>> 0b6effa3

      const doctorsWithNextAvailability = await Promise.all(
        doctorsIHub.map(async doctor => {
            for (const o of doctor.organizations) {
              o.nextAvailability = await calculateNextAvailability(doctor.id, o.id, getAccessToken(req), typeOfAvailabilityParam)
            }
            return doctor
        })
      )

      res.send({ items: doctorsWithNextAvailability, total: doctorsIHub.length })
    } catch (err) {
      handleError(req, res, err)
    }
  })

app.get('/profile/patient/doctors/:id',
  keycloak.protect('realm:patient'),
  async (req, res) => {
    try {
      const resp = await axios.get<iHub.Doctor>(
        `/profile/patient/doctors/${req.params.id}`,
        {
          headers: { Authorization: `Bearer ${getAccessToken(req)}` }
        }
      )
      res.send(resp.data)
    } catch (err) {
      handleError(req, res, err)
    }
})

app.get(
  '/profile/patient/doctors/:id/availability',
  keycloak.protect('realm:patient'),
  param('id').isString(),
  query('organizationIdList').isString(),
  query(['start', 'end']).isISO8601(),
<<<<<<< HEAD
  query(['organizationIdList']).isString(),
  async (req: express.Request, res: express.Response) => {
    if (!validate(req, res)) return

    const { start, end, organizationIdList } = req.query
=======
  query('appointmentType').isString().optional(),
  async (req: express.Request, res: express.Response) => {
    if (!validate(req, res)) return

    const { start, end, organizationIdList, appointmentType } = req.query
>>>>>>> 0b6effa3
    const { id: doctorId } = req.params

    try {
      let startDate = new Date(start as string)
      let endDate = new Date(end as string)
<<<<<<< HEAD
      let organizationIds = organizationIdList as string
=======
      let typeOfAvailabilityParam = "";
      if (appointmentType) {
        typeOfAvailabilityParam = appointmentType as string;
      }

>>>>>>> 0b6effa3
      const now = new Date()
      now.setMilliseconds(now.getMilliseconds() + APPOINTMENT_WAIT_RESERVATION_LENGTH)

      if (startDate < now) startDate = now
      if (endDate < startDate)
        return res.status(400).send({ message: 'End Date has to be larger than start and in the future' })

      if (differenceInDays(endDate, startDate) > 30) {
        endDate = new Date(startDate)
        endDate.setDate(endDate.getDate() + 31)
      }

<<<<<<< HEAD
      const availabilities = await calculateAvailability(doctorId, organizationIds , startDate, endDate)
      const nextAvailability = await calculateNextAvailability(doctorId,organizationIds)
=======
      const organizations = (organizationIdList as string).split(",");
      console.log(organizations)

      let availabilitiesBlocks: any[] = [];
      let organizationsId: any[] = [];
      const commonOrganizations = await axios.get<iHub.Organization[]>(`/profile/patient/doctors/${doctorId}/common-organizations`, { headers: { Authorization: `Bearer ${getAccessToken(req)}` } })
      console.log(commonOrganizations.data);
      for (const idOrganization of organizations) {
        console.log(commonOrganizations.data.map(org => org.id).includes(idOrganization));
        console.log(idOrganization)
        if (commonOrganizations.data.map(org => org.id).includes(idOrganization)) {
          organizationsId.push(idOrganization);
        }
      }

      console.log(organizationsId)
      
      try {
        for (const idOrganization of organizationsId) {
          let availabilities = await calculateAvailability(doctorId, idOrganization, startDate, endDate, getAccessToken(req));
          if (typeOfAvailabilityParam != "") {
            availabilities = availabilities.filter((w: any) => w.appointmentType.includes(typeOfAvailabilityParam));
          }
          const nextAvailability = await calculateNextAvailability(doctorId, idOrganization, getAccessToken(req), typeOfAvailabilityParam);          
          availabilitiesBlocks.push({ idOrganization: idOrganization, availabilities, nextAvailability });  
        }
      } catch (err) {
        console.log(err)
      }
>>>>>>> 0b6effa3

      // FIXME: nextAvailability is runing the whole loop again.
      // Could be done in one loop in the case that start = now
      // Also starts two workers. Could start one
      console.log("final results availability: ", availabilitiesBlocks);
      res.send(availabilitiesBlocks)
    } catch (err) {
      handleError(req, res, err)
    }
  }
)

// DIAGNOSTIC REPORTS for PATIENTS:
// GET /profile/patient/diagnosticReports - Read diagnostic reports of Patient
// GET /profile/patient/diagnosticReports/:id - Read diagnostic report of Patient by id
// POST /profile/patient/diagnosticReport - Create diagnostic report from Patient profile
// POST /profile/patient/qrcode/generate - QR code generate from Patient profile

app.get('/profile/patient/diagnosticReports', keycloak.protect('realm:patient'), async (req, res) => {
  try {
    const resp = await axios.get('/profile/patient/diagnosticReports', { headers: { Authorization: `Bearer ${getAccessToken(req)}` } })
    res.status(resp.status).send(resp.data)
  } catch (err) {
    handleError(req, res, err)
  }
})

app.get('/profile/patient/diagnosticReport/:id', keycloak.protect('realm:patient'), async (req, res) => {
  if (!validate(req, res)) return
  const { id } = req.params

  try {
    const response = await axios.get(`/profile/patient/diagnosticReport/${id}`, {
      headers: { Authorization: `Bearer ${getAccessToken(req)}` },
    })
    res.status(response.status).send(response.data)
  } catch (err) {
    handleError(req, res, err)
  }
})

app.post('/profile/patient/diagnosticReport', keycloak.protect('realm:patient'), async (req, res) => {
  const payload = req.body
  const startDate = new Date(payload.effectiveDate)
  if (startDate > new Date()) return res.status(400).send({ message: "invalid effectiveDate" })
  try {
    const resp = await axios.post('/profile/patient/diagnosticReport', payload, { headers: { Authorization: `Bearer ${getAccessToken(req)}` } })
    res.status(resp.status).send(resp.data)
  } catch (err) {
    handleError(req, res, err)
  }
})

app.post('/profile/patient/qrcode/generate', keycloak.protect('realm:patient'), async (req, res) => {
  try {
    const resp = await axios.post('/profile/patient/qrcode/generate', {}, { headers: { Authorization: `Bearer ${getAccessToken(req)}` } })
    res.status(resp.status).send(resp.data)
  } catch (err) {
    handleError(req, res, err)
  }
});

// DIAGNOSTIC REPORTS for DEPENDENTS:
// GET /profile/caretaker/dependent/:id/diagnosticReports - Read diagnostic reports of Patient
// GET /profile/caretaker/dependent/:id/diagnosticReports/:id - Read diagnostic report of Patient by id
// POST /profile/caretaker/dependent/:id/diagnosticReport - Create diagnostic report from Patient profile
app.get('/profile/caretaker/dependent/:id/diagnosticReports', keycloak.protect('realm:patient'), async (req, res) => {
  if (!validate(req, res)) return
  const { id } = req.params

  try {
    const response = await axios.get(`/profile/caretaker/dependent/${id}/diagnosticReports`, {
      headers: { Authorization: `Bearer ${getAccessToken(req)}` },
    })
    res.status(response.status).send(response.data)
  } catch (err) {
    handleError(req, res, err)
  }
})

app.get('/profile/caretaker/dependent/:idDependent/diagnosticReport/:id', keycloak.protect('realm:patient'), async (req, res) => {
  if (!validate(req, res)) return
  const { idDependent, id } = req.params

  try {
    const response = await axios.get(`/profile/caretaker/dependent/${idDependent}/diagnosticReport/${id}`, {
      headers: { Authorization: `Bearer ${getAccessToken(req)}` },
    })
    res.status(response.status).send(response.data)
  } catch (err) {
    handleError(req, res, err)
  }
})

app.post('/profile/caretaker/dependent/:id/diagnosticReport', keycloak.protect('realm:patient'), async (req, res) => {
  const payload = req.body
  const { id } = req.params
  const startDate = new Date(payload.effectiveDate)
  if (startDate > new Date()) return res.status(400).send({ message: "invalid effectiveDate" })

  try {
    const resp = await axios.post(`/profile/caretaker/dependent/${id}/diagnosticReport`, payload, { headers: { Authorization: `Bearer ${getAccessToken(req)}` } })
    res.status(resp.status).send(resp.data)
  } catch (err) {
    handleError(req, res, err)
  }
})

//
// MANAGE organizations:
// Routes for managing organizations of Boldo Multi Organization (BMO)
// POST /profile/organization-manager/organization - create a BMO organization
// GET /profile/organization-manager/organization - obtaint a list of BMO organizations
// GET /organizations  - obtaint a list of BMO organizations
// GET /organization/patient/subscriptionRequests  - obtaint a list of patients subscription requests 
// PUT /organization/patient/subscriptionRequests  - accept/reject patients subscription requests 


app.post('/profile/organization-manager/organization', keycloak.protect('realm:organization_manager'), async (req, res) => {
  const payload = req.body
  try {
    const resp =  await axios.post('/profile/organization-manager/organization', payload, {
      headers: { Authorization: `Bearer ${getAccessToken(req)}` },
    })
    res.status(resp.status).send(resp.data)
  } catch (err) {
    handleError(req, res, err)
  }
})

app.get('/profile/organization-manager/organization', keycloak.protect('realm:organization_manager'), async (req, res) => {
  try {
    const resp = await axios.get(`/profile/organization-manager/organization`,
      { headers: { Authorization: `Bearer ${getAccessToken(req)}` } })
    res.status(resp.status).send(resp.data)
  } catch (err) {
    handleError(req, res, err)
  }
})

app.get('/profile/organization-manager/organization/patient/subscriptionRequests', keycloak.protect('realm:organization_manager'), async (req, res) => {
  try {
    const resp = await axios.get(`/profile/organization-manager/organization/patient/subscriptionRequests`,
      { headers: { Authorization: `Bearer ${getAccessToken(req)}` } })
    res.status(resp.status).send(resp.data)
  } catch (err) {
    handleError(req, res, err)
  }
})

app.put('/profile/organization-manager/organization/patient/subscriptionRequests', keycloak.protect('realm:organization_manager'), async (req, res) => {
  const payload = req.body
  try {
    const resp =  await axios.put('/profile/organization-manager/organization/patient/subscriptionRequests', payload, {
      headers: { Authorization: `Bearer ${getAccessToken(req)}` },
    })
    res.status(resp.status).send(resp.data)
  } catch (err) {
    handleError(req, res, err)
  }
})

app.get('/organizations', async (req, res) => {
  const {  include } = req.query
  try {
    const resp = await axios.get(`/organizations${include ? `?include=${include}` : ''}`)
    res.status(resp.status).send(resp.data)
  } catch (err) {
    handleError(req, res, err)
  }
})

//
// MANAGE PractitionerRole:
// Routes for managing relation among doctors and organizations
// POST /profile/organization-manager/doctorRole - create a relation among doctor and organization 
// GET /profile/organization-manager/doctorRole - list relation among doctor and organizations
//

app.post('/profile/organization-manager/doctorRole', keycloak.protect('realm:organization_manager'), async (req, res) => {
  const payload = req.body
  try {
    const resp =  await axios.post('/profile/organization-manager/doctorRole', payload, {
      headers: { Authorization: `Bearer ${getAccessToken(req)}` },
    })
    res.status(resp.status).send(resp.data)
  } catch (err) {
    handleError(req, res, err)
  }
})

app.get('/profile/organization-manager/doctorRole', keycloak.protect('realm:organization_manager'), async (req, res) => {
  try {
    const resp = await axios.get(`/profile/organization-manager/doctorRole`,
      { headers: { Authorization: `Bearer ${getAccessToken(req)}` } })
    res.status(resp.status).send(resp.data)
  } catch (err) {
    handleError(req, res, err)
  }
})

//
// Utils:
// GET /presigned - List doctor specializations
//

app.get('/presigned', keycloak.protect(), async (req, res) => {
  try {
    const resp = await axios.get('/s3/presigned', { headers: { Authorization: `Bearer ${getAccessToken(req)}` } })
    res.send(resp.data)
  } catch (err) {
    handleError(req, res, err)
  }
})

//
// OTHER:
// GET /specializations - List doctor specializations
//

app.get('/specializations', async (req, res) => {
  try {
    const resp = await axios.get('/specializations')
    res.send(resp.data)
  } catch (err) {
    handleError(req, res, err)
  }
})

//
//ENDPOINTS FOR ADMIN
//POST /profile/admin/archiveAppointments - calls the archiveAppointments script.
app.post('/profile/admin/archiveAppointments', keycloak.protect('realm:admin'), async (req, res) => {
  try {
    const toReturn = await archiveAppointments()
    res.send('Script run successfully 🔥')
  } catch (err) {
    handleError(req, res, err)
  }
})

app.post('/profile/admin/farmanuario/synchronize', keycloak.protect('realm:admin'), async (req, res) => {
  try {
    const resp =  await axios.post('/farmanuario/synchronize', {},  {
      headers: { Authorization: `Bearer ${getAccessToken(req)}` },
    })
    res.send('Status: ' + resp.status + ' Data: ' + resp.data)
  } catch (err) {
    res.send(err)
    handleError(req, res, err)
  }
})

//
// REPORTS [open endpoint]
// GET /reports/:report_identifier - Prescription verification URL
app.get('/reports/:id',
  param('id').isNumeric(),
  query('verification_code').isString(),
    async (req:express.Request, res:express.Response) => {
  if (!validate(req, res)){ return }

  const { id:reportId } = req.params
    const { verification_code: verificationCode } = req.query

    try {
      const response = await axios.get(`/reports/${reportId}?verification_code=${verificationCode}`)
      res.set('Content-Type', 'text/html');
      res.end(response.data)
    } catch (err) {
      handleError(req, res, err)
    }
  })

//
//
// //////////////////////////////
//        START SERVER
// //////////////////////////////
//
//

if (require.main === module) {
  mongoose
    .connect(`${process.env.MONGODB_URI}`, {
      useNewUrlParser: true,
      useCreateIndex: true,
      useFindAndModify: false,
      useUnifiedTopology: true,
    })
    .then(() => {
      const PORT = process.env.PORT || 8008
      app.listen(PORT, () => console.info(`Running on ${PORT}`))
    })
    .catch(err => {
      console.log(err)
      process.exit(1)
    })
}<|MERGE_RESOLUTION|>--- conflicted
+++ resolved
@@ -688,12 +688,9 @@
 // GET  /profile/patient/organizations - list of organizations to which a patient has subscribed
 // POST /profile/patient/subscriptions - creates one or more patient subscription requests to organizations
 // PUT /profile/patient/organizations/priorities - edits the order of priorities for viewing patient organizations
-<<<<<<< HEAD
 // GET /profile/patient/subscriptionRequests - list of patient subscription requests
 // DELETE /profile/patient/subscriptionRequest/:id - delete a patient's subscription request in pending status
 // DELETE  /profile/patient/organization/:id - delete a patient's relationship with a BMO organization
-=======
->>>>>>> 0b6effa3
 
 app.get('/profile/patient', keycloak.protect('realm:patient'), async (req, res) => {
   try {
@@ -1625,11 +1622,7 @@
     if (startDate < now) return res.status(400).send({ message: "'start' has to be at least "+ process.env.APPOINTMENT_WAIT_RESERVATION_LENGTH +" minutes in the future" })
 
     try {
-<<<<<<< HEAD
-      const availabilities = await calculateAvailability(doctorId, organizationId, startDate, endDate)
-=======
       const availabilities = await calculateAvailability(doctorId, organizationId, startDate, endDate, getAccessToken(req))
->>>>>>> 0b6effa3
       const available = availabilities.map(av => Date.parse(av["availability"])).includes(Date.parse(start))
       if (!available) return res.status(400).send({ message: 'timeslot is not available for booking' })
       const isAppType = availabilities.filter(av => Date.parse(av["availability"]) == Date.parse(start) && av["appointmentType"].includes(appointmentType)).length > 0
@@ -1768,11 +1761,7 @@
     if (startDate < now) return res.status(400).send({ message: "'start' has to be at least "+process.env.APPOINTMENT_WAIT_RESERVATION_LENGTH+ " minutes in the future" })
 
     try {
-<<<<<<< HEAD
-      const availabilities = await calculateAvailability(doctorId, organizationId, startDate, endDate)
-=======
       const availabilities = await calculateAvailability(doctorId, organizationId, startDate, endDate, getAccessToken(req))
->>>>>>> 0b6effa3
       const available = availabilities.map(av => Date.parse(av["availability"])).includes(Date.parse(start))
       if (!available) return res.status(400).send({ message: 'timeslot is not available for booking' })
       const isAppType = availabilities.filter(av => Date.parse(av["availability"]) == Date.parse(start) && av["appointmentType"].includes(appointmentType)).length > 0
@@ -1842,20 +1831,8 @@
         }
       }
 
-<<<<<<< HEAD
-    // FIXME: this currently creates one worker per doctor with huge overhead.
-    // Probably best to move this into a own worker.
-    
-    const doctorsWithNextAvailability = await Promise.all(
-      doctorsIHub.map(async doctor => ({
-        ...doctor,
-        nextAvailability: await calculateNextAvailability(doctor.id,doctor.organizationId),
-      }))
-    )
-=======
       // FIXME: this currently creates one worker per doctor with huge overhead.
       // Probably best to move this into a own worker.
->>>>>>> 0b6effa3
 
       const doctorsWithNextAvailability = await Promise.all(
         doctorsIHub.map(async doctor => {
@@ -1894,33 +1871,21 @@
   param('id').isString(),
   query('organizationIdList').isString(),
   query(['start', 'end']).isISO8601(),
-<<<<<<< HEAD
-  query(['organizationIdList']).isString(),
-  async (req: express.Request, res: express.Response) => {
-    if (!validate(req, res)) return
-
-    const { start, end, organizationIdList } = req.query
-=======
   query('appointmentType').isString().optional(),
   async (req: express.Request, res: express.Response) => {
     if (!validate(req, res)) return
 
     const { start, end, organizationIdList, appointmentType } = req.query
->>>>>>> 0b6effa3
     const { id: doctorId } = req.params
 
     try {
       let startDate = new Date(start as string)
       let endDate = new Date(end as string)
-<<<<<<< HEAD
-      let organizationIds = organizationIdList as string
-=======
       let typeOfAvailabilityParam = "";
       if (appointmentType) {
         typeOfAvailabilityParam = appointmentType as string;
       }
 
->>>>>>> 0b6effa3
       const now = new Date()
       now.setMilliseconds(now.getMilliseconds() + APPOINTMENT_WAIT_RESERVATION_LENGTH)
 
@@ -1933,10 +1898,6 @@
         endDate.setDate(endDate.getDate() + 31)
       }
 
-<<<<<<< HEAD
-      const availabilities = await calculateAvailability(doctorId, organizationIds , startDate, endDate)
-      const nextAvailability = await calculateNextAvailability(doctorId,organizationIds)
-=======
       const organizations = (organizationIdList as string).split(",");
       console.log(organizations)
 
@@ -1966,7 +1927,6 @@
       } catch (err) {
         console.log(err)
       }
->>>>>>> 0b6effa3
 
       // FIXME: nextAvailability is runing the whole loop again.
       // Could be done in one loop in the case that start = now
