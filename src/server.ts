--- conflicted
+++ resolved
@@ -753,6 +753,7 @@
   }
 });
 
+
 //
 // ENCOUNTER:
 // Protected routes for managing encounters
@@ -875,11 +876,7 @@
   const { idDependent,id } = req.params
 
   try {
-<<<<<<< HEAD
-    const resp = await axios.get(`/medications/pharma/list${content ? `?content=${content}` : ''}`, {
-=======
     const response = await axios.get(`/profile/caretaker/dependent/${idDependent}/appointments/${id}/encounter`, {
->>>>>>> 6287987c
       headers: { Authorization: `Bearer ${getAccessToken(req)}` },
     })
     res.send({ encounter: response.data })
@@ -888,19 +885,9 @@
   }
 })
 
-<<<<<<< HEAD
-
-//
-// ENCOUNTER:
-// Protected routes for managing encounters
-// PUT /profile/doctor/appointments/:id/encounter - Update the encounter
-// GET /profile/doctor/appointments/:id/encounter - Get the encounter
-//
-=======
 app.get('/profile/caretaker/dependent/:idDependent/encounters', keycloak.protect('realm:patient'), async (req, res) => {
   if (!validate(req, res)) return
   const { idDependent } = req.params
->>>>>>> 6287987c
 
   try {
     const response = await axios.get(`/profile/caretaker/dependent/${idDependent}/encounters?${req.query.status ? `status=${req.query.status}&` : ''}includePrescriptions=${req.query.includePrescriptions}&includeSoep=${req.query.includeSoep}`, {
