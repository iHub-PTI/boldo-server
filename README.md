# Boldo - Server

Boldo can be found in any Paraguayan household. It is a magic tea that can calm all kind of stomachache.

This is the server for Boldo - a telemedicine solution for doctors and patients. 

The server exposes APIs that are consumed by the web app and the mobile app.

## Getting Started

1. This project has the following dependencies:

   - node.js (v12 or newer)
   - mongoDB (v4.2 or newer)
   - Optional dependency: 
     - Docker (v19 or newer) for building the image

2. Install dependencies: `npm i`

3. Create a `.env` file in the project's root folder and add these contents:

   ```
   SECRET = secure_server_secret
   MONGODB_URI = mongodb://localhost:27017/boldo
   
   # ###################### Online ######################
   # CLIENT_ADDRESS = https://boldo.penguin.software
   # KEYCLOAK_ADDRESS = https://sso-test.pti.org.py/auth
   IHUB_ADDRESS = https://sso-test.pti.org.py/api
   # BOLDO_CORS = https://boldo.penguin.software
   
   # ###################### Local ######################
   CLIENT_ADDRESS = http://localhost:3000
   KEYCLOAK_ADDRESS = http://localhost:8080/auth
   BOLDO_CORS = https://localhost:3000
   ```

4. Ensure the server runs in the timezone `America/Asuncion`!

5. `npm run dev` - to start server on [localhost:8008](http://localhost:8008)
<<<<<<< HEAD
=======

## Run with docker

To build the docker image use the following command:

```
docker build -t boldo-server .
```

Remember to set your `.env` file.

 After that you can test it running the following command:

```bash
docker run --rm -it -p 8008:8008 boldo-server
```
>>>>>>> 19cd938c

## Contributing

The project is currently under heavy development but contributors are welcome. For bugs or feature requests or eventual contributions, just open an issue. Contribution guidelines will be available shortly.

## Authors and License

This project was created as part of the iHub COVID-19 project in collaboration between [Penguin Academy](https://penguin.academy) and [PTI (Parque Tecnológico Itaipu Paraguay)](http://pti.org.py).

This project is licensed under
[AGPL v3](LICENSE)<|MERGE_RESOLUTION|>--- conflicted
+++ resolved
@@ -38,8 +38,7 @@
 4. Ensure the server runs in the timezone `America/Asuncion`!
 
 5. `npm run dev` - to start server on [localhost:8008](http://localhost:8008)
-<<<<<<< HEAD
-=======
+
 
 ## Run with docker
 
@@ -56,7 +55,6 @@
 ```bash
 docker run --rm -it -p 8008:8008 boldo-server
 ```
->>>>>>> 19cd938c
 
 ## Contributing
 
